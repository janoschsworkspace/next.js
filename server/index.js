import { resolve, join } from 'path'
import { parse as parseUrl } from 'url'
import { parse as parseQs } from 'querystring'
import fs from 'fs'
import http, { STATUS_CODES } from 'http'
import {
  renderToHTML,
  renderErrorToHTML,
  sendHTML,
  serveStatic,
  renderScript,
  renderScriptError
} from './render'
import Router from './router'
import HotReloader from './hot-reloader'
import { resolveFromList } from './resolve'
import getConfig from './config'
// We need to go up one more level since we are in the `dist` directory
import pkg from '../../package'

const internalPrefixes = [
  /^\/_next\//,
  /^\/static\//
]

export default class Server {
  constructor ({ dir = '.', dev = false, staticMarkup = false, quiet = false } = {}) {
    this.dir = resolve(dir)
    this.dev = dev
    this.quiet = quiet
    this.router = new Router()
    this.hotReloader = dev ? new HotReloader(this.dir, { quiet }) : null
    this.http = null
    this.config = getConfig(this.dir)
    this.dist = this.config.distDir
    this.buildStats = !dev ? require(join(this.dir, this.dist, 'build-stats.json')) : null
    this.buildId = !dev ? this.readBuildId() : '-'
    this.renderOpts = {
      dev,
      staticMarkup,
      dir: this.dir,
      hotReloader: this.hotReloader,
      buildStats: this.buildStats,
      buildId: this.buildId,
      assetPrefix: this.config.assetPrefix.replace(/\/$/, '')
    }

    this.defineRoutes()
  }

  handleRequest (req, res, parsedUrl) {
    // Parse url if parsedUrl not provided
    if (!parsedUrl) {
      parsedUrl = parseUrl(req.url, true)
    }

    // Parse the querystring ourselves if the user doesn't handle querystring parsing
    if (typeof parsedUrl.query === 'string') {
      parsedUrl.query = parseQs(parsedUrl.query)
    }

    return this.run(req, res, parsedUrl)
    .catch((err) => {
      if (!this.quiet) console.error(err)
      res.statusCode = 500
      res.end(STATUS_CODES[500])
    })
  }

  getRequestHandler () {
    return this.handleRequest.bind(this)
  }

  async prepare () {
    if (this.hotReloader) {
      await this.hotReloader.start()
    }
  }

  async close () {
    if (this.hotReloader) {
      await this.hotReloader.stop()
    }

    if (this.http) {
      await new Promise((resolve, reject) => {
        this.http.close((err) => {
          if (err) return reject(err)
          return resolve()
        })
      })
    }
  }

  defineRoutes () {
    const routes = {
      '/_next-prefetcher.js': async (req, res, params) => {
        const p = join(__dirname, '../client/next-prefetcher-bundle.js')
        await this.serveStatic(req, res, p)
      },

      // This is to support, webpack dynamic imports in production.
      '/_webpack/chunks/:name': async (req, res, params) => {
        res.setHeader('Cache-Control', 'max-age=365000000, immutable')
        const p = join(this.dir, '.next', 'chunks', params.name)
        await this.serveStatic(req, res, p)
      },

      '/_next/:hash/manifest.js': async (req, res, params) => {
        this.handleBuildHash('manifest.js', params.hash, res)
        const p = join(this.dir, `${this.dist}/manifest.js`)
        await this.serveStatic(req, res, p)
      },

      '/_next/:hash/main.js': async (req, res, params) => {
        this.handleBuildHash('main.js', params.hash, res)
        const p = join(this.dir, `${this.dist}/main.js`)
        await this.serveStatic(req, res, p)
      },

      '/_next/:hash/commons.js': async (req, res, params) => {
        this.handleBuildHash('commons.js', params.hash, res)
        const p = join(this.dir, `${this.dist}/commons.js`)
        await this.serveStatic(req, res, p)
      },

      '/_next/:hash/app.js': async (req, res, params) => {
        this.handleBuildHash('app.js', params.hash, res)
        const p = join(this.dir, `${this.dist}/app.js`)
        await this.serveStatic(req, res, p)
      },

      '/_next/:buildId/page/_error': async (req, res, params) => {
        if (!this.handleBuildId(params.buildId, res)) {
          const error = new Error('INVALID_BUILD_ID')
          const customFields = { buildIdMismatched: true }

          return await renderScriptError(req, res, '/_error', error, customFields, this.renderOpts)
        }

        const p = join(this.dir, '.next/bundles/pages/_error.js')
        await this.serveStatic(req, res, p)
      },

      '/_next/:buildId/page/:path*': async (req, res, params) => {
        const paths = params.path || ['']
        const page = `/${paths.join('/')}`

        if (!this.handleBuildId(params.buildId, res)) {
          const error = new Error('INVALID_BUILD_ID')
          const customFields = { buildIdMismatched: true }

          return await renderScriptError(req, res, page, error, customFields, this.renderOpts)
        }

        if (this.dev) {
          try {
            await this.hotReloader.ensurePage(page)
          } catch (error) {
            return await renderScriptError(req, res, page, error, {}, this.renderOpts)
          }

          const compilationErr = this.getCompilationError(page)
          if (compilationErr) {
            const customFields = { statusCode: 500 }
            return await renderScriptError(req, res, page, compilationErr, customFields, this.renderOpts)
          }
        }

        await renderScript(req, res, page, this.renderOpts)
      },

      '/_next/:path+': async (req, res, params) => {
        const p = join(__dirname, '..', 'client', ...(params.path || []))
        await this.serveStatic(req, res, p)
      },

      '/static/:path+': async (req, res, params) => {
        const p = join(this.dir, 'static', ...(params.path || []))
        await this.serveStatic(req, res, p)
      },

      '/:path*': async (req, res, params, parsedUrl) => {
        const { pathname, query } = parsedUrl
        await this.render(req, res, pathname, query)
      }
    }

    for (const method of ['GET', 'HEAD']) {
      for (const p of Object.keys(routes)) {
        this.router.add(method, p, routes[p])
      }
    }
  }

  async start (port, hostname) {
    await this.prepare()
    this.http = http.createServer(this.getRequestHandler())
    await new Promise((resolve, reject) => {
      // This code catches EADDRINUSE error if the port is already in use
      this.http.on('error', reject)
      this.http.on('listening', () => resolve())
      this.http.listen(port, hostname)
    })
  }

  async run (req, res, parsedUrl) {
    if (this.hotReloader) {
      await this.hotReloader.run(req, res)
    }

    const fn = this.router.match(req, res, parsedUrl)
    if (fn) {
      await fn()
      return
    }

    if (req.method === 'GET' || req.method === 'HEAD') {
      await this.render404(req, res, parsedUrl)
    } else {
      res.statusCode = 501
      res.end(STATUS_CODES[501])
    }
  }

  async render (req, res, pathname, query, parsedUrl) {
    if (this.isInternalUrl(req)) {
      return this.handleRequest(req, res, parsedUrl)
    }

    if (this.config.poweredByHeader) {
      res.setHeader('X-Powered-By', `Next.js ${pkg.version}`)
    }
    const html = await this.renderToHTML(req, res, pathname, query)
    return sendHTML(req, res, html, req.method)
  }

  async renderToHTML (req, res, pathname, query) {
    if (this.dev) {
      const compilationErr = this.getCompilationError(pathname)
      if (compilationErr) {
        res.statusCode = 500
        return this.renderErrorToHTML(compilationErr, req, res, pathname, query)
      }
    }

    try {
      return await renderToHTML(req, res, pathname, query, this.renderOpts)
    } catch (err) {
      if (err.code === 'ENOENT') {
        res.statusCode = 404
        return this.renderErrorToHTML(null, req, res, pathname, query)
      } else {
        if (!this.quiet) console.error(err)
        res.statusCode = 500
        return this.renderErrorToHTML(err, req, res, pathname, query)
      }
    }
  }

  async renderError (err, req, res, pathname, query) {
    const html = await this.renderErrorToHTML(err, req, res, pathname, query)
    return sendHTML(req, res, html, req.method)
  }

  async renderErrorToHTML (err, req, res, pathname, query) {
    if (this.dev) {
      const compilationErr = this.getCompilationError('/_error')
      if (compilationErr) {
        res.statusCode = 500
        return renderErrorToHTML(compilationErr, req, res, pathname, query, this.renderOpts)
      }
    }

    try {
      return await renderErrorToHTML(err, req, res, pathname, query, this.renderOpts)
    } catch (err2) {
      if (this.dev) {
        if (!this.quiet) console.error(err2)
        res.statusCode = 500
        return renderErrorToHTML(err2, req, res, pathname, query, this.renderOpts)
      } else {
        throw err2
      }
    }
  }

  async render404 (req, res, parsedUrl = parseUrl(req.url, true)) {
    const { pathname, query } = parsedUrl
    res.statusCode = 404
    return this.renderError(null, req, res, pathname, query)
  }

  async serveStatic (req, res, path) {
    try {
      return await serveStatic(req, res, path)
    } catch (err) {
      if (err.code === 'ENOENT') {
        this.render404(req, res)
      } else {
        throw err
      }
    }
<<<<<<< HEAD
=======
  }

  isInternalUrl (req) {
    for (const prefix of internalPrefixes) {
      if (prefix.test(req.url)) {
        return true
      }
    }

    return false
>>>>>>> f82e5293
  }

  readBuildId () {
    const buildIdPath = join(this.dir, this.dist, 'BUILD_ID')
    const buildId = fs.readFileSync(buildIdPath, 'utf8')
    return buildId.trim()
  }

  handleBuildId (buildId, res) {
    if (this.dev) return true
    if (buildId !== this.renderOpts.buildId) {
      return false
    }

    res.setHeader('Cache-Control', 'max-age=365000000, immutable')
    return true
  }

  getCompilationError (page) {
    if (!this.hotReloader) return

    const errors = this.hotReloader.getCompilationErrors()
    if (!errors.size) return

    const id = join(this.dir, this.dist, 'bundles', 'pages', page)
    const p = resolveFromList(id, errors.keys())
    if (p) return errors.get(p)[0]
  }

  handleBuildHash (filename, hash, res) {
    if (this.dev) return
    if (hash !== this.buildStats[filename].hash) {
      throw new Error(`Invalid Build File Hash(${hash}) for chunk: ${filename}`)
    }

    res.setHeader('Cache-Control', 'max-age=365000000, immutable')
  }
}<|MERGE_RESOLUTION|>--- conflicted
+++ resolved
@@ -100,7 +100,7 @@
       },
 
       // This is to support, webpack dynamic imports in production.
-      '/_webpack/chunks/:name': async (req, res, params) => {
+      '/_next/webpack/chunks/:name': async (req, res, params) => {
         res.setHeader('Cache-Control', 'max-age=365000000, immutable')
         const p = join(this.dir, '.next', 'chunks', params.name)
         await this.serveStatic(req, res, p)
@@ -301,8 +301,6 @@
         throw err
       }
     }
-<<<<<<< HEAD
-=======
   }
 
   isInternalUrl (req) {
@@ -313,7 +311,6 @@
     }
 
     return false
->>>>>>> f82e5293
   }
 
   readBuildId () {
